/**
 * Optimized Auth Service - Amplify powered auth with caching
 */

import { Auth, Hub } from 'aws-amplify'
import cacheService from './cacheService'

class OptimizedAuthService {
  constructor() {
    this.currentUser = null
    this.userCache = new Map()
    this.authListeners = new Set()
    this.hubListener = null
  }

  ensureHubListener() {
    if (this.hubListener) {
      return
    }

    this.hubListener = Hub.listen('auth', async ({ payload }) => {
      const { event } = payload

      if (event === 'signOut' || event === 'signIn_failure') {
        this.currentUser = null
        cacheService.clear()
        this.authListeners.forEach((callback) => callback(null))
        return
      }

      const requiresUser = new Set(['signIn', 'autoSignIn', 'cognitoHostedUI', 'tokenRefresh'])
      if (requiresUser.has(event)) {
        // Don't fetch user immediately on signIn - causes 400 errors and user isn't ready yet
        // The sign-in flow already has the user object from the sign-in result
        if (event === 'signIn') {
          // Skip fetching for signIn event - the sign-in result already has the user cached
          // Don't call fetchCurrentUser here to avoid 400 errors
          console.log('⚠️ OptimizedAuthService: Skipping fetchCurrentUser for signIn event (user already cached from sign-in result)')
          // Use cached user if available, otherwise notify with null
          const cachedUser = this.currentUser
          this.authListeners.forEach((callback) => callback(cachedUser))
        } else {
          // For other events, try to fetch but handle errors gracefully
          try {
            this.currentUser = await this.fetchCurrentUser()
            this.authListeners.forEach((callback) => callback(this.currentUser))
          } catch (error) {
            console.warn('⚠️ OptimizedAuthService: Could not fetch user in Hub listener:', error)
            // If fetch fails, use cached user if available
            if (this.currentUser) {
              this.authListeners.forEach((callback) => callback(this.currentUser))
            }
          }
        }
      }
    })
  }

  async fetchCurrentUser() {
    try {
      // Use cached user first - don't call Cognito if we have cached user
      // This prevents 400 errors right after sign-in
      if (this.currentUser) {
        console.log('🚀 OptimizedAuthService: fetchCurrentUser returning cached user (avoiding Cognito call)')
        return this.currentUser
      }
      
      // Only call Cognito if we don't have a cached user
      // Use cache first (faster and avoids 400 errors)
      let user
      try {
        user = await Auth.currentAuthenticatedUser({ bypassCache: false })
      } catch (cacheError) {
        // If cache fails, try bypassCache (but this might cause 400 errors right after sign-in)
        console.warn('⚠️ OptimizedAuthService: Cache fetch failed, trying bypassCache:', cacheError?.message || cacheError)
        try {
          user = await Auth.currentAuthenticatedUser({ bypassCache: true })
        } catch (bypassError) {
          console.warn('⚠️ OptimizedAuthService: Both cache and bypassCache failed:', bypassError?.message || bypassError)
          throw bypassError
        }
      }
      
      // Add uid property for Firebase compatibility (use username or sub)
      if (user && !user.uid) {
        user.uid = user.username || user.attributes?.sub || user.attributes?.email
      }
      
      // Enhance user object with all Cognito attributes
      if (user && user.attributes) {
        // Parse birthdate if it exists (format: DD/MM/YYYY or YYYY-MM-DD)
        let birthdate = null
        if (user.attributes.birthdate) {
          try {
            // Try to parse different date formats
            const dateStr = user.attributes.birthdate
            if (typeof dateStr === 'string') {
              if (dateStr.includes('/')) {
                // DD/MM/YYYY format
                const [day, month, year] = dateStr.split('/')
                birthdate = new Date(parseInt(year), parseInt(month) - 1, parseInt(day))
              } else {
                // Try ISO format or other string formats
                birthdate = new Date(dateStr)
              }
            } else if (dateStr instanceof Date) {
              birthdate = dateStr
            } else {
              birthdate = new Date(dateStr)
            }
            if (birthdate && isNaN(birthdate.getTime())) birthdate = null
          } catch (err) {
            console.warn('Error parsing birthdate from Cognito:', err, user.attributes.birthdate)
            birthdate = null
          }
        }
        
        // Map Cognito attributes to a more accessible format
        user.cognitoAttributes = {
          username: user.username,
          sub: user.attributes.sub,
          email: user.attributes.email,
          emailVerified: user.attributes.email_verified === 'true' || user.attributes.email_verified === true,
          phoneNumber: user.attributes.phone_number,
          phoneNumberVerified: user.attributes.phone_number_verified === 'true' || user.attributes.phone_number_verified === true,
          name: user.attributes.name,
          gender: user.attributes.gender,
          birthdate: birthdate,
          // Include all other attributes
          ...user.attributes
        }
        
        // Reduced logging - only log in debug mode or first time
        // Commented out to reduce console spam
        // console.log('🚀 OptimizedAuthService: Fetched Cognito attributes:', {
        //   email: user.cognitoAttributes.email,
        //   name: user.cognitoAttributes.name,
        //   phoneNumber: user.cognitoAttributes.phoneNumber,
        //   gender: user.cognitoAttributes.gender,
        //   birthdate: user.cognitoAttributes.birthdate
        // })
      }
      
      this.currentUser = user
      return user
    } catch {
      this.currentUser = null
      return null
    }
  }

  /**
   * Clear cached user (useful for logout or when auth state changes)
   */
  clearCachedUser() {
    this.currentUser = null
    console.log('🚀 OptimizedAuthService: Cleared cached user')
  }

  /**
   * Wait for authentication state to be restored (especially important on iOS)
   * @param {number} maxWaitTime - Maximum time to wait in ms (default: 5000ms, 8000ms for iOS)
   * @returns {Promise<Object|null>} - User object or null
   */
  async waitForAuthState(maxWaitTime = null) {
    // Detect iOS platform
    const isIOS = /iPad|iPhone|iPod/.test(navigator.userAgent) || 
                  (window.Capacitor && window.Capacitor.getPlatform() === 'ios')
    
    // iOS needs more time to restore auth state
    const waitTime = maxWaitTime || (isIOS ? 8000 : 5000)
    const checkInterval = 100 // Check every 100ms
    let elapsed = 0
    
    console.log(`🚀 OptimizedAuthService: Waiting for auth state (max: ${waitTime}ms, iOS: ${isIOS})...`)
    
    // First check if we already have a cached user
    if (this.currentUser) {
      // Reduced logging - cached user access is frequent and not critical
      return this.currentUser
    }
    
    while (elapsed < waitTime) {
      try {
        const user = await this.fetchCurrentUser()
        if (user) {
          console.log(`🚀 OptimizedAuthService: Auth state ready after ${elapsed}ms`)
          this.currentUser = user
          return user
        }
      } catch {
        // Ignore errors during polling - auth might not be ready yet
        if (elapsed > 1000) {
          // Only log after 1 second to avoid spam
          console.log(`🚀 OptimizedAuthService: Auth not ready yet (${elapsed}ms)...`)
        }
      }
      
      await new Promise(resolve => setTimeout(resolve, checkInterval))
      elapsed += checkInterval
    }
    
    console.warn(`🚀 OptimizedAuthService: Auth state not ready after ${waitTime}ms timeout`)
    // Final attempt
    try {
      this.currentUser = await this.fetchCurrentUser()
      return this.currentUser
    } catch {
      this.currentUser = null
      return null
    }
  }

  /**
   * Get current user with caching
   * Returns cached user immediately if available to avoid Cognito API calls
   */
  async getCurrentUser() {
    // Always return cached user if available - don't fetch from Cognito
    // This prevents 400 errors when called right after sign-in
    if (this.currentUser) {
<<<<<<< HEAD
=======
      // Reduced logging - cached user access is frequent and not critical
>>>>>>> cc8036f0
      return this.currentUser
    }

    // Only fetch if we don't have a cached user
    try {
      this.currentUser = await this.fetchCurrentUser()
      return this.currentUser
    } catch (error) {
      // Silently fail - user might not be authenticated yet or Cognito session not ready
      console.warn('⚠️ OptimizedAuthService: Could not get current user (non-critical):', error?.message || error)
      this.currentUser = null
      return null
    }
  }

  /**
   * Convert Cognito errors to Firebase-like error format for compatibility
   */
  _normalizeError(error) {
    const errorCode = error.code || error.name
    const errorMessage = error.message || 'An error occurred'

    // Special handling for NotAuthorizedException - check message to distinguish cases
    if (errorCode === 'NotAuthorizedException') {
      // Check if it's a signup not permitted error
      if (errorMessage && errorMessage.toLowerCase().includes('signup is not permitted')) {
        const normalizedError = new Error(errorMessage)
        normalizedError.code = 'auth/signup-disabled'
        normalizedError.name = 'NotAuthorizedException'
        return normalizedError
      }
      // Otherwise, treat as wrong password
      const normalizedError = new Error(errorMessage)
      normalizedError.code = 'auth/wrong-password'
      normalizedError.name = 'NotAuthorizedException'
      return normalizedError
    }

    // Map Cognito error codes to Firebase-like codes
    const errorCodeMap = {
      'UserNotFoundException': 'auth/user-not-found',
      'InvalidParameterException': 'auth/invalid-email',
      'UserNotConfirmedException': 'auth/email-not-verified',
      'UsernameExistsException': 'auth/email-already-in-use',
      'InvalidPasswordException': 'auth/weak-password',
      'LimitExceededException': 'auth/too-many-requests',
      'NetworkError': 'auth/network-request-failed',
      'UserDisabledException': 'auth/user-disabled',
    }

    const normalizedCode = errorCodeMap[errorCode] || errorCode

    // Create error object with Firebase-like structure
    const normalizedError = new Error(errorMessage)
    normalizedError.code = normalizedCode
    normalizedError.name = errorCode || 'AuthError'
    
    return normalizedError
  }

  /**
   * Sign in with email and password
   */
  async signInWithEmailAndPassword(email, password) {
    try {
      console.log('🔐 OptimizedAuthService: Starting sign in...')

      const cognitoUser = await Auth.signIn({ username: email.trim().toLowerCase(), password })

      if (cognitoUser.challengeName === 'NEW_PASSWORD_REQUIRED') {
        console.log('⚠️ OptimizedAuthService: NEW_PASSWORD_REQUIRED challenge encountered')
        return { challenge: cognitoUser.challengeName, user: cognitoUser }
      }

      // Use sign-in result directly (don't call fetchCurrentUser immediately as it causes 400 errors)
      // The sign-in result already contains all necessary attributes
      const enhancedUser = cognitoUser
      
      // Enhance user object with compatibility properties
      if (enhancedUser && !enhancedUser.uid) {
        enhancedUser.uid = enhancedUser.username || enhancedUser.attributes?.sub || enhancedUser.attributes?.email
      }
      
      // Parse birthdate if it exists
      let birthdate = null
      if (enhancedUser?.attributes?.birthdate) {
        try {
          const dateStr = enhancedUser.attributes.birthdate
          if (typeof dateStr === 'string') {
            if (dateStr.includes('/')) {
              const [day, month, year] = dateStr.split('/')
              birthdate = new Date(parseInt(year), parseInt(month) - 1, parseInt(day))
            } else {
              birthdate = new Date(dateStr)
            }
          } else if (dateStr instanceof Date) {
            birthdate = dateStr
          } else {
            birthdate = new Date(dateStr)
          }
          if (birthdate && isNaN(birthdate.getTime())) birthdate = null
        } catch (err) {
          console.warn('Error parsing birthdate from Cognito sign-in result:', err)
          birthdate = null
        }
      }
      
      // Create cognitoAttributes from sign-in result (most reliable source)
      if (enhancedUser?.attributes) {
        // Check email verification from ALL possible locations
        const emailVerifiedValue = enhancedUser.attributes.email_verified || 
                                   enhancedUser.attributes.emailVerified ||
                                   enhancedUser.attributes.EmailVerified ||
                                   enhancedUser.attributes['email_verified']
        
        const isEmailVerified = emailVerifiedValue === 'true' || 
                               emailVerifiedValue === true || 
                               emailVerifiedValue === 'True' ||
                               emailVerifiedValue === 'TRUE'
        
        enhancedUser.cognitoAttributes = {
          username: enhancedUser.username,
          sub: enhancedUser.attributes.sub,
          email: enhancedUser.attributes.email,
          emailVerified: isEmailVerified,
          phoneNumber: enhancedUser.attributes.phone_number,
          phoneNumberVerified: enhancedUser.attributes.phone_number_verified === 'true' || enhancedUser.attributes.phone_number_verified === true,
          name: enhancedUser.attributes.name,
          gender: enhancedUser.attributes.gender,
          birthdate: birthdate,
          // Include all other attributes
          ...enhancedUser.attributes
        }
      }
      
      console.log('✅ Sign in successful, using sign-in result directly:', enhancedUser?.username)
      console.log('✅ Email verified from sign-in result:', enhancedUser?.cognitoAttributes?.emailVerified)
      console.log('✅ Raw email_verified attribute:', enhancedUser?.attributes?.email_verified, 'type:', typeof enhancedUser?.attributes?.email_verified)
      console.log('✅ All user attributes keys:', enhancedUser?.attributes ? Object.keys(enhancedUser.attributes) : 'no attributes')
      
      // Cache the user immediately from sign-in result - this prevents need to call Cognito
      this.currentUser = enhancedUser
      console.log('✅ Cognito attributes available:', !!enhancedUser?.cognitoAttributes)
      console.log('✅ Email verified:', enhancedUser?.cognitoAttributes?.emailVerified || enhancedUser?.attributes?.email_verified)
      console.log('✅ User cached in optimizedAuthService for future getCurrentUser() calls')
      
      // Return user in Firebase-like format for compatibility
      return { 
        user: {
          ...enhancedUser,
          uid: enhancedUser?.username || enhancedUser?.attributes?.sub,
          email: enhancedUser?.attributes?.email || email,
          // Include Cognito attributes for profile page
          cognitoAttributes: enhancedUser?.cognitoAttributes,
          // Also preserve original attributes for direct access
          attributes: enhancedUser?.attributes
        }
      }
    } catch (error) {
      console.error('❌ Sign in error:', error)
      throw this._normalizeError(error)
    }
  }

  async completeNewPassword(cognitoUser, newPassword) {
    try {
      const user = await Auth.completeNewPassword(cognitoUser, newPassword)
      this.currentUser = await this.fetchCurrentUser()
      return { user }
    } catch (error) {
      console.error('❌ completeNewPassword error:', error)
      throw error
    }
  }

  /**
   * Create user with email and password
   */
  async createUserWithEmailAndPassword(email, password) {
    try {
      console.log('🔐 OptimizedAuthService: Creating user account...')

      const result = await Auth.signUp({
        username: email.trim().toLowerCase(),
        password,
        attributes: {
          email: email.trim().toLowerCase(),
        },
        autoSignIn: { enabled: false }, // Don't auto sign in, let the app handle it
      })
      
      console.log('🌐 Cognito sign up successful:', result.userSub)
      
      // Return in Firebase-like format for compatibility
      return { 
        user: {
          uid: result.userSub,
          email: email.trim().toLowerCase(),
          username: email.trim().toLowerCase(),
        },
        userSub: result.userSub,
        userConfirmed: result.userConfirmed,
      }
    } catch (error) {
      console.error('❌ Create user error:', error)
      throw this._normalizeError(error)
    }
  }

  /**
   * Register or sign in (handles both cases - similar to firebaseRestAuth.registerOrSignIn)
   * Tries to create account first, if it exists, signs in instead
   */
  async registerOrSignIn(email, password) {
    try {
      console.log('🔐 OptimizedAuthService: Register or sign in...')
      
      // Try to create account first
      try {
        const createResult = await this.createUserWithEmailAndPassword(email, password)
        console.log('✅ Account created successfully')
        
        // Return in Firebase-like format for compatibility with Register.vue
        return {
          uid: createResult.userSub || createResult.user?.uid,
          idToken: null, // Cognito doesn't provide token until sign in
          refreshToken: null,
          email: email.trim().toLowerCase(),
        }
      } catch (createError) {
        // If account already exists, try to sign in
        if (createError.code === 'auth/email-already-in-use' || 
            createError.code === 'UsernameExistsException' ||
            createError.message?.includes('already exists')) {
          console.log('ℹ️ Account exists, signing in instead...')
          
          const signInResult = await this.signInWithEmailAndPassword(email, password)
          
          // Get tokens for compatibility
          try {
            const session = await Auth.currentSession()
            const idToken = session.getIdToken().getJwtToken()
            const refreshToken = session.getRefreshToken().getToken()
            
            return {
              uid: signInResult.user?.uid || signInResult.user?.username,
              idToken,
              refreshToken,
              email: email.trim().toLowerCase(),
            }
          } catch {
            // If we can't get tokens, still return user info
            return {
              uid: signInResult.user?.uid || signInResult.user?.username,
              idToken: null,
              refreshToken: null,
              email: email.trim().toLowerCase(),
            }
          }
        }
        
        // Re-throw other errors
        throw createError
      }
    } catch (error) {
      console.error('❌ Register or sign in error:', error)
      throw this._normalizeError(error)
    }
  }

  /**
   * Sign out
   */
  async signOut() {
    try {
      await Auth.signOut()
      this.currentUser = null
      cacheService.clear()
      console.log('🚀 OptimizedAuthService: User signed out, cache cleared')
    } catch (error) {
      console.error('Sign out error:', error)
      throw error
    }
  }

  /**
   * Initialize notifications for the user (no-op placeholder)
   */
  async initializeNotifications() {
    console.log('🔔 OptimizedAuthService: Notification initialization skipped (handled elsewhere)')
  }

  /**
   * Listen to auth state changes with caching
   */
  onAuthStateChanged(callback) {
    this.ensureHubListener()
    this.authListeners.add(callback)
    
    // Only call callback with cached user if available - don't fetch immediately
    // This prevents 400 errors when called right after sign-in
    // The Hub listener will call the callback when auth state actually changes
    if (this.currentUser) {
      callback(this.currentUser)
    }
    // Don't call getCurrentUser() here - wait for Hub listener to fire

    return () => {
      this.authListeners.delete(callback)
    }
  }

  /**
   * Send email verification
   */
  async sendEmailVerification(user) {
    try {
      if (user?.attributes?.email) {
        await Auth.verifyCurrentUserAttribute('email')
      } else if (user?.username) {
        await Auth.resendSignUp(user.username)
      }
    } catch (error) {
      console.error('Send email verification error:', error)
      throw error
    }
  }

  /**
   * Update profile
   */
  async updateProfile(user, profile) {
    try {
      await Auth.updateUserAttributes(user, profile)
      if (user?.username) {
        cacheService.invalidateUser(user.username)
      }
    } catch (error) {
      console.error('Update profile error:', error)
      throw error
    }
  }

  /**
   * Sign in with Google
   */
  async signInWithGoogle() {
    try {
      console.log('[OptimizedAuth] Using Amplify for Google Sign-In')
      await Auth.federatedSignIn({ provider: 'Google' })
    } catch (error) {
      console.error('Google sign in error:', error)
      throw error
    }
  }

  /**
   * Clear user cache
   */
  clearUserCache() {
    this.currentUser = null
    this.userCache.clear()
    console.log('🚀 OptimizedAuthService: User cache cleared')
  }

  /**
   * Get cached user data
   */
  getCachedUser() {
    return this.currentUser
  }

  /**
   * Set cached user data
   */
  setCachedUser(user) {
    this.currentUser = user
  }
}

// Create and export singleton instance
const optimizedAuthService = new OptimizedAuthService()
export default optimizedAuthService
<|MERGE_RESOLUTION|>--- conflicted
+++ resolved
@@ -219,10 +219,7 @@
     // Always return cached user if available - don't fetch from Cognito
     // This prevents 400 errors when called right after sign-in
     if (this.currentUser) {
-<<<<<<< HEAD
-=======
       // Reduced logging - cached user access is frequent and not critical
->>>>>>> cc8036f0
       return this.currentUser
     }
 
