<template>
  <div class="register-page">
    <!-- Pending Approval Modal -->
    <PendingApprovalModal
      v-if="showPendingModal"
      @close="router.push('/signin')"
    />

    <!-- Header -->
    <div class="header">
      <button @click="goToOnboarding" class="back-btn">
        <svg width="24" height="24" viewBox="0 0 24 24" fill="none" xmlns="http://www.w3.org/2000/svg">
          <path d="M19 12H5M12 19L5 12L12 5" stroke="white" stroke-width="2" stroke-linecap="round"
            stroke-linejoin="round" />
        </svg>
      </button>
      <h1 class="page-title">Registration</h1>
      <div class="header-actions">
        <button @click="goToSignIn" class="signin-header-btn">Sign In</button>
      </div>
    </div>

    <!-- Orange Separator Line -->
    <div class="separator-line"></div>

    <!-- Progress Indicator -->
    <div class="progress-indicator">
      <div class="progress-line"></div>

      <!-- Personal Step -->
      <div class="progress-step"
        :class="{ active: currentStep === 'personal' && !isPersonalDetailsCompleted, completed: currentStep === 'property' || currentStep === 'details' || isPersonalDetailsCompleted }">
        <div class="step-icon">
          <svg v-if="currentStep === 'personal' && !isPersonalDetailsCompleted" width="24" height="24"
            viewBox="0 0 24 24" fill="none" xmlns="http://www.w3.org/2000/svg">
            <path
              d="M20 21V19C20 17.9391 19.5786 16.9217 18.8284 16.1716C18.0783 15.4214 17.0609 15 16 15H8C6.93913 15 5.92172 15.4214 5.17157 16.1716C4.42143 16.9217 4 17.9391 4 19V21"
              stroke="white" stroke-width="2" stroke-linecap="round" stroke-linejoin="round" />
            <circle cx="12" cy="7" r="4" stroke="white" stroke-width="2" stroke-linecap="round"
              stroke-linejoin="round" />
          </svg>
          <svg v-else width="24" height="24" viewBox="0 0 24 24" fill="none" xmlns="http://www.w3.org/2000/svg">
            <path d="M20 6L9 17L4 12" stroke="#AF1E23" stroke-width="2" stroke-linecap="round"
              stroke-linejoin="round" />
          </svg>
        </div>
        <span class="step-label">Personal</span>
      </div>

      <!-- Property Step -->
      <div class="progress-step"
        :class="{ active: currentStep === 'property' || isPersonalDetailsCompleted, completed: currentStep === 'details' }">
        <div class="step-icon">
          <svg v-if="currentStep === 'property' || isPersonalDetailsCompleted" width="24" height="24"
            viewBox="0 0 24 24" fill="none" xmlns="http://www.w3.org/2000/svg">
            <path
              d="M3 9L12 2L21 9V20C21 20.5304 20.7893 21.0391 20.4142 21.4142C20.0391 21.7893 19.5304 22 19 22H5C4.46957 22 3.96086 21.7893 3.58579 21.4142C3.21071 21.0391 3 20.5304 3 20V9Z"
              stroke="white" stroke-width="2" stroke-linecap="round" stroke-linejoin="round" />
            <polyline points="9,22 9,12 15,12 15,22" stroke="currentColor" stroke-width="2" stroke-linecap="round"
              stroke-linejoin="round" />
          </svg>
          <svg v-else width="24" height="24" viewBox="0 0 24 24" fill="none" xmlns="http://www.w3.org/2000/svg">
            <path
              d="M3 9L12 2L21 9V20C21 20.5304 20.7893 21.0391 20.4142 21.4142C20.0391 21.7893 19.5304 22 19 22H5C4.46957 22 3.96086 21.7893 3.58579 21.4142C3.21071 21.0391 3 20.5304 3 20V9Z"
              stroke="currentColor" stroke-width="2" stroke-linecap="round" stroke-linejoin="round" />
            <polyline points="9,22 9,12 15,12 15,22" stroke="currentColor" stroke-width="2" stroke-linecap="round"
              stroke-linejoin="round" />
          </svg>
        </div>
        <span class="step-label">Property</span>
      </div>
    </div>

    <!-- Step Content -->
    <div class="step-content">
      <!-- Personal Step -->
      <div v-if="currentStep === 'personal'" class="step-panel">

        <form @submit.prevent="handlePersonalSubmit" class="form">
          <div class="form-group">
            <label for="email" class="form-label">E-mail</label>
            <input id="email" v-model="personalForm.email" type="email" class="form-input"
              placeholder="Example@gmail.com" required />
          </div>

          <div class="form-group">
            <label for="password" class="form-label">Password</label>
            <div class="password-input-wrapper">
              <input id="password" v-model="personalForm.password" :type="showPassword ? 'text' : 'password'" class="form-input"
                placeholder="Create a strong password" required minlength="8" />
              <button type="button" @click="togglePassword" class="password-toggle">
                <svg
                  v-if="showPassword"
                  width="20"
                  height="20"
                  viewBox="0 0 24 24"
                  fill="none"
                  xmlns="http://www.w3.org/2000/svg"
                >
                  <path
                    d="M1 12S5 4 12 4S23 12 23 12S19 20 12 20S1 12 1 12Z"
                    stroke="currentColor"
                    stroke-width="2"
                    stroke-linecap="round"
                    stroke-linejoin="round"
                  />
                  <circle
                    cx="12"
                    cy="12"
                    r="3"
                    stroke="currentColor"
                    stroke-width="2"
                    stroke-linecap="round"
                    stroke-linejoin="round"
                  />
                </svg>
                <svg
                  v-else
                  width="20"
                  height="20"
                  viewBox="0 0 24 24"
                  fill="none"
                  xmlns="http://www.w3.org/2000/svg"
                >
                  <path
                    d="M2 12C2 12 6 4 12 4C18 4 22 12 22 12C22 12 18 20 12 20C6 20 2 12 2 12Z"
                    stroke="currentColor"
                    stroke-width="2"
                    stroke-linecap="round"
                    stroke-linejoin="round"
                  />
                  <path
                    d="M12 15C13.6569 15 15 13.6569 15 12C15 10.3431 13.6569 9 12 9C10.3431 9 9 10.3431 9 12C9 13.6569 10.3431 15 12 15Z"
                    stroke="currentColor"
                    stroke-width="2"
                    stroke-linecap="round"
                    stroke-linejoin="round"
                  />
                  <path
                    d="M2 2L22 22"
                    stroke="currentColor"
                    stroke-width="2"
                    stroke-linecap="round"
                    stroke-linejoin="round"
                  />
                </svg>
              </button>
            </div>
            <!-- Password Requirements -->
            <div v-if="personalForm.password" class="password-requirements">
              <ul class="requirements-list">
                <li :class="{ valid: passwordRequirements.minLength }">
                  <span class="requirement-icon">
                    <svg v-if="passwordRequirements.minLength" width="18" height="18" viewBox="0 0 24 24" fill="none" xmlns="http://www.w3.org/2000/svg">
                      <path d="M20 6L9 17L4 12" stroke="currentColor" stroke-width="2.5" stroke-linecap="round" stroke-linejoin="round"/>
                  </svg>
                    <svg v-else width="18" height="18" viewBox="0 0 24 24" fill="none" xmlns="http://www.w3.org/2000/svg">
                      <circle cx="12" cy="12" r="9" stroke="currentColor" stroke-width="2"/>
                  </svg>
                  </span>
                  <span class="requirement-text">At least 8 characters</span>
                </li>
                <li :class="{ valid: passwordRequirements.hasUppercase }">
                  <span class="requirement-icon">
                    <svg v-if="passwordRequirements.hasUppercase" width="18" height="18" viewBox="0 0 24 24" fill="none" xmlns="http://www.w3.org/2000/svg">
                      <path d="M20 6L9 17L4 12" stroke="currentColor" stroke-width="2.5" stroke-linecap="round" stroke-linejoin="round"/>
                  </svg>
                    <svg v-else width="18" height="18" viewBox="0 0 24 24" fill="none" xmlns="http://www.w3.org/2000/svg">
                      <circle cx="12" cy="12" r="9" stroke="currentColor" stroke-width="2"/>
                  </svg>
                  </span>
                  <span class="requirement-text">One uppercase letter</span>
                </li>
                <li :class="{ valid: passwordRequirements.hasLowercase }">
                  <span class="requirement-icon">
                    <svg v-if="passwordRequirements.hasLowercase" width="18" height="18" viewBox="0 0 24 24" fill="none" xmlns="http://www.w3.org/2000/svg">
                      <path d="M20 6L9 17L4 12" stroke="currentColor" stroke-width="2.5" stroke-linecap="round" stroke-linejoin="round"/>
                  </svg>
                    <svg v-else width="18" height="18" viewBox="0 0 24 24" fill="none" xmlns="http://www.w3.org/2000/svg">
                      <circle cx="12" cy="12" r="9" stroke="currentColor" stroke-width="2"/>
                  </svg>
                  </span>
                  <span class="requirement-text">One lowercase letter</span>
                </li>
                <li :class="{ valid: passwordRequirements.hasNumber }">
                  <span class="requirement-icon">
                    <svg v-if="passwordRequirements.hasNumber" width="18" height="18" viewBox="0 0 24 24" fill="none" xmlns="http://www.w3.org/2000/svg">
                      <path d="M20 6L9 17L4 12" stroke="currentColor" stroke-width="2.5" stroke-linecap="round" stroke-linejoin="round"/>
                  </svg>
                    <svg v-else width="18" height="18" viewBox="0 0 24 24" fill="none" xmlns="http://www.w3.org/2000/svg">
                      <circle cx="12" cy="12" r="9" stroke="currentColor" stroke-width="2"/>
                  </svg>
                  </span>
                  <span class="requirement-text">One number</span>
                </li>
                <li :class="{ valid: passwordRequirements.hasSpecialChar }">
                  <span class="requirement-icon">
                    <svg v-if="passwordRequirements.hasSpecialChar" width="18" height="18" viewBox="0 0 24 24" fill="none" xmlns="http://www.w3.org/2000/svg">
                      <path d="M20 6L9 17L4 12" stroke="currentColor" stroke-width="2.5" stroke-linecap="round" stroke-linejoin="round"/>
                  </svg>
                    <svg v-else width="18" height="18" viewBox="0 0 24 24" fill="none" xmlns="http://www.w3.org/2000/svg">
                      <circle cx="12" cy="12" r="9" stroke="currentColor" stroke-width="2"/>
                  </svg>
                  </span>
                  <span class="requirement-text">One special character (!@#$%^&*)</span>
                </li>
              </ul>
            </div>
          </div>

          <div class="form-group">
            <label for="confirmPassword" class="form-label">Confirm Password</label>
            <div class="password-input-wrapper">
              <input id="confirmPassword" v-model="personalForm.confirmPassword" :type="showConfirmPassword ? 'text' : 'password'" class="form-input"
                placeholder="Confirm your password" required />
              <button type="button" @click="toggleConfirmPassword" class="password-toggle">
                <svg
                  v-if="showConfirmPassword"
                  width="20"
                  height="20"
                  viewBox="0 0 24 24"
                  fill="none"
                  xmlns="http://www.w3.org/2000/svg"
                >
                  <path
                    d="M1 12S5 4 12 4S23 12 23 12S19 20 12 20S1 12 1 12Z"
                    stroke="currentColor"
                    stroke-width="2"
                    stroke-linecap="round"
                    stroke-linejoin="round"
                  />
                  <circle
                    cx="12"
                    cy="12"
                    r="3"
                    stroke="currentColor"
                    stroke-width="2"
                    stroke-linecap="round"
                    stroke-linejoin="round"
                  />
                </svg>
                <svg
                  v-else
                  width="20"
                  height="20"
                  viewBox="0 0 24 24"
                  fill="none"
                  xmlns="http://www.w3.org/2000/svg"
                >
                  <path
                    d="M2 12C2 12 6 4 12 4C18 4 22 12 22 12C22 12 18 20 12 20C6 20 2 12 2 12Z"
                    stroke="currentColor"
                    stroke-width="2"
                    stroke-linecap="round"
                    stroke-linejoin="round"
                  />
                  <path
                    d="M12 15C13.6569 15 15 13.6569 15 12C15 10.3431 13.6569 9 12 9C10.3431 9 9 10.3431 9 12C9 13.6569 10.3431 15 12 15Z"
                    stroke="currentColor"
                    stroke-width="2"
                    stroke-linecap="round"
                    stroke-linejoin="round"
                  />
                  <path
                    d="M2 2L22 22"
                    stroke="currentColor"
                    stroke-width="2"
                    stroke-linecap="round"
                    stroke-linejoin="round"
                  />
                </svg>
              </button>
            </div>
          </div>

          <button type="submit" class="proceed-btn" :disabled="loading || !canProceed">
            <span v-if="loading">Processing...</span>
            <span v-else>Proceed</span>
          </button>
        </form>



        <!-- Navigation Options -->
        <div class="step-navigation">
          <div class="nav-divider">
            <span>or</span>
          </div>
          <div class="nav-options">
            <a @click="goToSignIn" class="nav-link">
              Already have an account? Sign In
            </a>
            <a @click="goToOnboarding" class="nav-link">
              Back to Onboarding
            </a>
          </div>
        </div>

        <!-- <div class="registration-notice">
          <div class="notice-icon">
            <svg width="24" height="24" viewBox="0 0 24 24" fill="none" xmlns="http://www.w3.org/2000/svg">
              <path
                d="M12 22C17.5228 22 22 17.5228 22 12C22 6.47715 17.5228 2 12 2C6.47715 2 2 6.47715 2 12C2 17.5228 6.47715 22 12 22Z"
                stroke="#AF1E23" stroke-width="2" stroke-linecap="round" stroke-linejoin="round" />
              <path d="M12 8V12" stroke="#AF1E23" stroke-width="2" stroke-linecap="round" stroke-linejoin="round" />
              <path d="M12 16H12.01" stroke="#AF1E23" stroke-width="2" stroke-linecap="round" stroke-linejoin="round" />
            </svg>
          </div>
          <h3 class="notice-title">Important Notice</h3>
          <p class="notice-text">
            To ensure proper account setup and verification, all new users must complete our custom registration
            process.
            This helps us maintain security and provide personalized service for PRE Group members.
          </p>
        </div> -->
      </div>

      <!-- Property Step -->
      <div v-if="currentStep === 'property'" class="step-panel">
        <!-- <div class="icon-section">
          <div class="icon-wrapper">
            <svg width="40" height="40" viewBox="0 0 24 24" fill="none" xmlns="http://www.w3.org/2000/svg">
              <path
                d="M3 9L12 2L21 9V20C21 20.5304 20.7893 21.0391 20.4142 21.4142C20.0391 21.7893 19.5304 22 19 22H5C4.46957 22 3.96086 21.7893 3.58579 21.4142C3.21071 21.0391 3 20.5304 3 20V9Z"
                stroke="#AF1E23" stroke-width="2" stroke-linecap="round" stroke-linejoin="round" />
              <polyline points="9,22 9,12 15,12 15,22" stroke="#AF1E23" stroke-width="2" stroke-linecap="round"
                stroke-linejoin="round" />
            </svg>
          </div>
        </div> -->

        <!-- Project Selection Form -->
        <form @submit.prevent="handlePropertySubmit" class="form">
          <div class="step-header">
            <h3 class="step-title">Property Selection</h3>
            <p class="step-description">Select your primary property and optionally add additional properties.</p>
          </div>

          <!-- Primary Property Section -->
          <div v-if="selectedProjects.length === 0" class="property-section primary-property">
            <div class="section-header">
              <div class="section-icon">
                <svg width="20" height="20" viewBox="0 0 24 24" fill="none" xmlns="http://www.w3.org/2000/svg">
                  <path d="M12 2L2 7L12 12L22 7L12 2Z" stroke="#AF1E23" stroke-width="2" stroke-linecap="round"
                    stroke-linejoin="round" />
                </svg>
              </div>
              <h4 class="section-title">Primary Property</h4>
            </div>

            <!-- Project Selection -->
            <div class="form-group">
              <label for="project" class="form-label">Project *</label>
              <div class="select-wrapper">
                <select 
                  id="project" 
                  v-model="propertyForm.selectedProject" 
                  class="form-input custom-select" 
                  required
                  :disabled="loading || availableProjectsSorted.length === 0"
                  @change="onProjectChange"
                >
                  <option value="" disabled>Select Project</option>
                  <option 
                    v-for="project in availableProjectsSorted" 
<<<<<<< HEAD
                    :key="project.id || project.projectId || project._id || project.name" 
                    :value="project.id || project.projectId || project._id"
                  >
                    {{ project.name || 'Unnamed Project' }} - {{ project.type || 'N/A' }} ({{ project.location || 'N/A' }}){{ project.unitsCount > 0 ? ` (${project.unitsCount} units)` : '' }}
=======
                    :key="project.id" 
                    :value="project.id"
                  >
                    {{ project.name }} - {{ project.type }} ({{ project.location }})
>>>>>>> cc8036f0
                  </option>
                </select>
                <!-- Debug: Show project count -->
                <div v-if="availableProjectsSorted.length === 0" style="color: red; margin-top: 5px;">
                  ⚠️ No projects loaded. Check console for errors.
                </div>
                <div class="select-arrow"></div>
              </div>
              <p v-if="availableProjectsSorted.length === 0 && !loading" class="form-help-text" style="color: #666; font-size: 0.85rem; margin-top: 5px;">
                Loading projects...
              </p>
            </div>

            <!-- Unit Selection -->
            <div class="form-group">
              <SearchableUnitDropdown
                v-model="propertyForm.unit"
                :project-id="propertyForm.selectedProject"
                :project-users="[]"
                :label="$t('unitNumberName')"
                :placeholder="$t('selectUnit')"
                :search-placeholder="$t('searchUnitPlaceholder')"
                :disabled="!propertyForm.selectedProject"
              />
            </div>

            <!-- Role Selection -->
            <div class="form-group">
              <label class="form-label">{{ $t('roleLabel') }} *</label>
              <div class="role-buttons">
                <button type="button" @click="propertyForm.role = 'owner'"
                  :class="['role-btn', { active: propertyForm.role === 'owner' }]">
                  <svg width="16" height="16" viewBox="0 0 24 24" fill="none" xmlns="http://www.w3.org/2000/svg">
                    <path
                      d="M20 21V19C20 17.9391 19.5786 16.9217 18.8284 16.1716C18.0783 15.4214 17.0609 15 16 15H8C6.93913 15 5.92172 15.4214 5.17157 16.1716C4.42143 16.9217 4 17.9391 4 19V21"
                      stroke="currentColor" stroke-width="2" stroke-linecap="round" stroke-linejoin="round" />
                    <circle cx="12" cy="7" r="4" stroke="currentColor" stroke-width="2" stroke-linecap="round"
                      stroke-linejoin="round" />
                  </svg>
                  {{ $t('ownerRole') }}
                </button>
                <button type="button" @click="propertyForm.role = 'family'"
                  :class="['role-btn', { active: propertyForm.role === 'family' }]">
                  <svg width="16" height="16" viewBox="0 0 24 24" fill="none" xmlns="http://www.w3.org/2000/svg">
                    <path d="M12 2L2 7L12 12L22 7L12 2Z" stroke="currentColor" stroke-width="2" stroke-linecap="round"
                      stroke-linejoin="round" />
                    <path d="M2 17L12 22L22 17" stroke="currentColor" stroke-width="2" stroke-linecap="round"
                      stroke-linejoin="round" />
                    <path d="M2 12L12 17L22 12" stroke="currentColor" stroke-width="2" stroke-linecap="round"
                      stroke-linejoin="round" />
                  </svg>
                  {{ $t('familyMember') }}
                </button>
              </div>
            </div>

            <!-- Add Project Button -->
            <div class="form-group">
              <button type="button" @click="addProjectToSelection" class="add-project-btn" :disabled="!canAddProject">
                <svg width="20" height="20" viewBox="0 0 24 24" fill="none" xmlns="http://www.w3.org/2000/svg">
                  <path d="M12 5V19M5 12H19" stroke="currentColor" stroke-width="2" stroke-linecap="round"
                    stroke-linejoin="round" />
                </svg>
                Add This Property
              </button>
            </div>
          </div>

          <!-- Additional Properties Section -->
          <div v-if="selectedProjects.length > 0" class="property-section additional-properties">
            <div class="section-header">
              <div class="section-icon">
                <svg width="20" height="20" viewBox="0 0 24 24" fill="none" xmlns="http://www.w3.org/2000/svg">
                  <path
                    d="M19 11H13V5C13 4.44772 12.5523 4 12 4C11.4477 4 11 4.44772 11 5V11H5C4.44772 11 4 11.4477 4 12C4 12.5523 4.44772 13 5 13H11V19C11 19.5523 11.4477 20 12 20C12.5523 20 13 19.5523 13 19V13H19C19.5523 13 20 12.5523 20 12C20 11.4477 19.5523 11 19 11Z"
                    stroke="#666" stroke-width="2" stroke-linecap="round" stroke-linejoin="round" />
                </svg>
              </div>
              <h4 class="section-title">Additional Properties (Optional)</h4>
              <p class="section-subtitle">You can add more properties if you own or have access to multiple units</p>
            </div>

            <div class="projects-list">
              <div v-for="(project, index) in selectedProjects" :key="index" class="project-item">
                <div class="project-info">
                  <div class="project-name">{{ getProjectName(project.projectId) }}</div>
                  <div class="project-details">
                    <span class="detail-item">
                      <svg width="14" height="14" viewBox="0 0 24 24" fill="none" xmlns="http://www.w3.org/2000/svg">
                        <path
                          d="M3 9L12 2L21 9V20C21 20.5304 20.7893 21.0391 20.4142 21.4142C20.0391 21.7893 19.5304 22 19 22H5C4.46957 22 3.96086 21.7893 3.58579 21.4142C3.21071 21.0391 3 20.5304 3 20V9Z"
                          stroke="currentColor" stroke-width="2" stroke-linecap="round" stroke-linejoin="round" />
                      </svg>
                      {{ project.unit }}
                    </span>
                    <span class="detail-item">
                      <svg width="14" height="14" viewBox="0 0 24 24" fill="none" xmlns="http://www.w3.org/2000/svg">
                        <path
                          d="M20 21V19C20 17.9391 19.5786 16.9217 18.8284 16.1716C18.0783 15.4214 17.0609 15 16 15H8C6.93913 15 5.92172 15.4214 5.17157 16.1716C4.42143 16.9217 4 17.9391 4 19V21"
                          stroke="currentColor" stroke-width="2" stroke-linecap="round" stroke-linejoin="round" />
                        <circle cx="12" cy="7" r="4" stroke="currentColor" stroke-width="2" stroke-linecap="round"
                          stroke-linejoin="round" />
                      </svg>
                      {{ project.role }}
                    </span>
                  </div>
                </div>
                <button type="button" @click="removeProject(index)" class="remove-project-btn" title="Remove property">
                  <svg width="16" height="16" viewBox="0 0 24 24" fill="none" xmlns="http://www.w3.org/2000/svg">
                    <path d="M18 6L6 18M6 6L18 18" stroke="currentColor" stroke-width="2" stroke-linecap="round"
                      stroke-linejoin="round" />
                  </svg>
                </button>
              </div>
            </div>

            <!-- Add Another Property Button -->
            <div class="add-another-section">
              <button type="button" @click="showAddAnotherForm = true" class="add-another-btn"
                v-if="!showAddAnotherForm">
                <svg width="20" height="20" viewBox="0 0 24 24" fill="none" xmlns="http://www.w3.org/2000/svg">
                  <path d="M12 5V19M5 12H19" stroke="currentColor" stroke-width="2" stroke-linecap="round"
                    stroke-linejoin="round" />
                </svg>
                Add Another Property
              </button>

              <!-- Additional Property Form -->
              <div v-if="showAddAnotherForm" class="additional-property-form">
                <div class="form-group">
                  <label for="additional-project" class="form-label">Project</label>
                  <div class="select-wrapper">
                    <select 
                      id="additional-project" 
                      v-model="additionalPropertyForm.selectedProject"
                      class="form-input custom-select" 
                      :disabled="loading || availableProjectsSorted.length === 0"
                      @change="onAdditionalProjectChange"
                    >
                      <option value="" disabled>Select Project</option>
                      <option 
                        v-for="project in availableProjectsSorted" 
<<<<<<< HEAD
                        :key="project.id || project.projectId || project._id || project.name" 
                        :value="project.id || project.projectId || project._id"
                      >
                        {{ project.name || 'Unnamed Project' }} - {{ project.type || 'N/A' }} ({{ project.location || 'N/A' }}){{ project.unitsCount > 0 ? ` (${project.unitsCount} units)` : '' }}
=======
                        :key="project.id" 
                        :value="project.id"
                      >
                        {{ project.name }} - {{ project.type }} ({{ project.location }})
>>>>>>> cc8036f0
                      </option>
                    </select>
                    <div class="select-arrow"></div>
                  </div>
                </div>

                <div class="form-group">
                  <SearchableUnitDropdown
                    v-model="additionalPropertyForm.unit"
                    :project-id="additionalPropertyForm.selectedProject"
                    :project-users="[]"
                    :label="$t('unitNumberName')"
                    :placeholder="$t('selectUnit')"
                    :search-placeholder="$t('searchUnitPlaceholder')"
                    :disabled="!additionalPropertyForm.selectedProject"
                  />
                </div>

                <div class="form-group">
                  <label class="form-label">{{ $t('roleLabel') }}</label>
                  <div class="role-buttons">
                    <button type="button" @click="additionalPropertyForm.role = 'owner'"
                      :class="['role-btn', { active: additionalPropertyForm.role === 'owner' }]">
                      <svg width="16" height="16" viewBox="0 0 24 24" fill="none" xmlns="http://www.w3.org/2000/svg">
                        <path
                          d="M20 21V19C20 17.9391 19.5786 16.9217 18.8284 16.1716C18.0783 15.4214 17.0609 15 16 15H8C6.93913 15 5.92172 15.4214 5.17157 16.1716C4.42143 16.9217 4 17.9391 4 19V21"
                          stroke="currentColor" stroke-width="2" stroke-linecap="round" stroke-linejoin="round" />
                        <circle cx="12" cy="7" r="4" stroke="currentColor" stroke-width="2" stroke-linecap="round"
                          stroke-linejoin="round" />
                      </svg>
                      {{ $t('ownerRole') }}
                    </button>
                    <button type="button" @click="additionalPropertyForm.role = 'family'"
                      :class="['role-btn', { active: additionalPropertyForm.role === 'family' }]">
                      <svg width="16" height="16" viewBox="0 0 24 24" fill="none" xmlns="http://www.w3.org/2000/svg">
                        <path d="M12 2L2 7L12 12L22 7L12 2Z" stroke="currentColor" stroke-width="2"
                          stroke-linecap="round" stroke-linejoin="round" />
                        <path d="M2 17L12 22L22 17" stroke="currentColor" stroke-width="2" stroke-linecap="round"
                          stroke-linejoin="round" />
                        <path d="M2 12L12 17L22 12" stroke="currentColor" stroke-width="2" stroke-linecap="round"
                          stroke-linejoin="round" />
                      </svg>
                      {{ $t('familyMember') }}
                    </button>
                  </div>
                </div>

                <div class="additional-form-actions">
                  <button type="button" @click="addAdditionalProperty" class="add-property-btn"
                    :disabled="!canAddAdditionalProperty">
                    <svg width="20" height="20" viewBox="0 0 24 24" fill="none" xmlns="http://www.w3.org/2000/svg">
                      <path d="M12 5V19M5 12H19" stroke="currentColor" stroke-width="2" stroke-linecap="round"
                        stroke-linejoin="round" />
                    </svg>
                    Add Property
                  </button>
                  <button type="button" @click="cancelAdditionalProperty" class="cancel-btn">
                    Cancel
                  </button>
                </div>
              </div>
            </div>
          </div>

          <div class="form-actions">
            <button type="button" @click="goToPreviousStep" class="back-action-btn">
              Back
            </button>
            <button type="submit" class="verify-btn" :disabled="loading || !canProceedToNext">
              <span v-if="loading">Saving...</span>
              <span v-else>Complete Registration</span>
            </button>
          </div>
        </form>
      </div>
    </div>
  </div>
</template>

<script setup>
import { ref, reactive, onMounted, computed } from 'vue'
import { useRouter } from 'vue-router'
import { useFormKeyboard } from '../../composables/useFormKeyboard'
import { useRegistrationStore } from '../../stores/registration'
import { useNotificationStore } from '../../stores/notifications'
import { fetchProjects } from '../../services/dynamoDBProjectsService'
import { getUnitsByProject } from '../../services/dynamoDBUnitsService'
import { projectsUnitsService } from '../../services/dynamoDBTableServices'
import optimizedAuthService from '../../services/optimizedAuthService'
import PendingApprovalModal from '../../components/PendingApprovalModal.vue'
import SearchableUnitDropdown from '../../components/SearchableUnitDropdown.vue'

// Component name for ESLint
defineOptions({
  name: 'RegisterPage',
  components: {
    PendingApprovalModal,
    SearchableUnitDropdown
  }
})

const router = useRouter()
const registrationStore = useRegistrationStore()
const notificationStore = useNotificationStore()
const currentStep = ref('personal')
const loading = ref(false)
const showPassword = ref(false)
const showConfirmPassword = ref(false)
const showPendingModal = ref(false)

// Setup keyboard handling for better mobile UX
useFormKeyboard({
  scrollToInput: true,
  hideOnBackdropClick: true,
  scrollOffset: 150
})

const personalForm = reactive({
  email: '',
  password: '',
  confirmPassword: ''
})

const propertyForm = reactive({
  selectedProject: '', // Stores the ID of the selected project
  unit: '',
  role: ''
})

const availableProjects = ref([])
const availableProjectsSorted = ref([]) // Sorted with zero-unit projects at bottom
const selectedProjects = ref([])
const showAddAnotherForm = ref(false)

const additionalPropertyForm = reactive({
  selectedProject: '',
  unit: '',
  role: ''
})

// Function to fetch available projects from DynamoDB with units count
const fetchAvailableProjects = async () => {
  try {
    console.log('🚀 [Register] START: Fetching projects from DynamoDB...')
    
    // Fetch all projects from DynamoDB - THIS IS THE CRITICAL PART
    const projects = await fetchProjects()
    console.log(`✅ [Register] Fetched ${projects.length} projects from DynamoDB`)
    console.log('📋 [Register] Project list:', projects.map(p => ({ 
      id: p.id, 
      name: p.name,
      projectId: p.projectId,
      _id: p._id
    })))
    
<<<<<<< HEAD
    // Set projects immediately - don't wait for units count
    // Units count is optional and non-blocking
    const projectsWithUnits = projects.map(project => ({
      ...project,
      unitsCount: 0 // Will be updated asynchronously
    }))
    
    // Set projects immediately so they show up right away
    availableProjects.value = projectsWithUnits
    availableProjectsSorted.value = [...projectsWithUnits].sort((a, b) => {
      return (a.name || '').localeCompare(b.name || '')
    })
    
    console.log(`✅ [Register] Set ${availableProjectsSorted.value.length} projects in dropdown`)
    console.log('📋 [Register] Available projects:', availableProjectsSorted.value.map(p => p.name))
    
    // Now fetch units count in background (non-blocking)
    // This doesn't prevent projects from showing
    projects.forEach(async (project) => {
      try {
        const projectId = project.id || project.projectId || project._id || project.ID
        if (!projectId) return
        
        // Try to get units count (silently fail if it doesn't work)
        try {
          const units = await getUnitsByProject(projectId, { limit: 1000 })
          const unitsCount = units?.length || 0
          
          // Update the project in the list
          const projectIndex = availableProjects.value.findIndex(p => 
            (p.id || p.projectId || p._id) === projectId
          )
          if (projectIndex >= 0) {
            availableProjects.value[projectIndex].unitsCount = unitsCount
            // Update sorted list too
            const sortedIndex = availableProjectsSorted.value.findIndex(p => 
              (p.id || p.projectId || p._id) === projectId
            )
            if (sortedIndex >= 0) {
              availableProjectsSorted.value[sortedIndex].unitsCount = unitsCount
=======
    if (Capacitor.getPlatform() === 'ios' && Capacitor.isNativePlatform()) {
      // Use Capacitor Firebase plugin for iOS
      console.log('[Register] Using Capacitor Firestore for iOS...')
      const { FirebaseFirestore } = await import('@capacitor-firebase/firestore')
      
      const result = await FirebaseFirestore.getCollection({
        reference: 'projects'
      })
      
      // Fetch units count for each project
      const projectsWithUnits = await Promise.all(
        result.documents.map(async doc => {
          try {
            const unitsResult = await FirebaseFirestore.getCollection({
              reference: `projects/${doc.id}/units`
            })
            console.log(`[Register] ✅ Project ${doc.data.name}: ${unitsResult.documents?.length || 0} units`)
            return {
              id: doc.id,
              ...doc.data,
              unitsCount: unitsResult.documents?.length || 0
            }
          } catch (error) {
            // Permission denied is expected for unauthenticated users during registration
            // Only log non-permission errors
            if (error.code !== 'permission-denied' && error.code !== 'PERMISSION_DENIED') {
            console.warn(`[Register] ⚠️ Failed to fetch units for project ${doc.id}:`, error.code, error.message)
            }
            return {
              id: doc.id,
              ...doc.data,
              unitsCount: 0
>>>>>>> cc8036f0
            }
          }
        } catch {
          // Try alternative method
          try {
<<<<<<< HEAD
            const alternativeUnits = await projectsUnitsService.getUnitsByProject(projectId, { limit: 1000 })
            const unitsCount = alternativeUnits?.length || 0
            
            const projectIndex = availableProjects.value.findIndex(p => 
              (p.id || p.projectId || p._id) === projectId
            )
            if (projectIndex >= 0) {
              availableProjects.value[projectIndex].unitsCount = unitsCount
              const sortedIndex = availableProjectsSorted.value.findIndex(p => 
                (p.id || p.projectId || p._id) === projectId
              )
              if (sortedIndex >= 0) {
                availableProjectsSorted.value[sortedIndex].unitsCount = unitsCount
              }
=======
            const unitsRef = collection(db, 'projects', doc.id, 'units')
            const unitsSnapshot = await getDocs(unitsRef)
            console.log(`[Register] ✅ Project ${doc.data().name}: ${unitsSnapshot.size} units`)
            return {
              id: doc.id,
              ...doc.data(),
              unitsCount: unitsSnapshot.size
            }
          } catch (error) {
            // Permission denied is expected for unauthenticated users during registration
            // Only log non-permission errors
            if (error.code !== 'permission-denied' && error.code !== 'PERMISSION_DENIED') {
            console.warn(`[Register] ⚠️ Failed to fetch units for project ${doc.id}:`, error.code, error.message)
            }
            return {
              id: doc.id,
              ...doc.data(),
              unitsCount: 0
>>>>>>> cc8036f0
            }
          } catch {
            // Silently fail - units count stays 0
          }
        }
      } catch {
        // Silently fail - project still shows
      }
    })
    
<<<<<<< HEAD
=======
    console.log('[Register] ✅ Sorted projects (zero-unit projects at bottom)')
    console.log('[Register] Available projects count:', availableProjectsSorted.value.length)
>>>>>>> cc8036f0
  } catch (error) {
    console.error('❌ [Register] CRITICAL ERROR fetching projects:', error)
    console.error('❌ [Register] Error message:', error.message)
    console.error('❌ [Register] Error stack:', error.stack)
    notificationStore.showError('Failed to load projects. Please try again later.')
  }
}

// Function to get project name by ID
const getProjectName = (projectId) => {
  const project = availableProjects.value.find(p => p.id === projectId)
  return project ? `${project.name} - ${project.type}` : 'N/A'
}

// Function to add a project to the selected projects list
const addProjectToSelection = () => {
  if (propertyForm.selectedProject && propertyForm.unit) {
    selectedProjects.value.push({
      projectId: propertyForm.selectedProject,
      unit: propertyForm.unit,
      role: propertyForm.role
    })
    propertyForm.selectedProject = ''
    propertyForm.unit = ''
    propertyForm.role = ''
    notificationStore.showSuccess('Project added to selection!')
  } else {
    notificationStore.showError('Please select a project and enter a unit number/name.')
  }
}

// Function to remove a project from the selected projects list
const removeProject = (index) => {
  selectedProjects.value.splice(index, 1)
  notificationStore.showSuccess('Project removed from selection!')
}

// Function to handle project selection change
const onProjectChange = () => {
  // Clear unit input when project changes
  propertyForm.unit = ''
  propertyForm.role = ''
  // Note: During registration, we don't fetch occupied units
  // All units will be shown as available, admin will verify later
}

// Function to handle additional project selection change
const onAdditionalProjectChange = () => {
  // Clear unit input when project changes
  additionalPropertyForm.unit = ''
  additionalPropertyForm.role = ''
  // Note: During registration, we don't fetch occupied units
  // All units will be shown as available, admin will verify later
}

// Function to add additional property
const addAdditionalProperty = () => {
  if (additionalPropertyForm.selectedProject && additionalPropertyForm.unit && additionalPropertyForm.role) {
    selectedProjects.value.push({
      projectId: additionalPropertyForm.selectedProject,
      unit: additionalPropertyForm.unit,
      role: additionalPropertyForm.role
    })

    // Reset form
    additionalPropertyForm.selectedProject = ''
    additionalPropertyForm.unit = ''
    additionalPropertyForm.role = ''
    showAddAnotherForm.value = false

    notificationStore.showSuccess('Additional property added!')
  } else {
    notificationStore.showError('Please fill in all fields for the additional property.')
  }
}

// Function to cancel adding additional property
const cancelAdditionalProperty = () => {
  additionalPropertyForm.selectedProject = ''
  additionalPropertyForm.unit = ''
  additionalPropertyForm.role = ''
  showAddAnotherForm.value = false
}

// Computed property to check if additional property can be added
const canAddAdditionalProperty = computed(() => {
  return additionalPropertyForm.selectedProject && additionalPropertyForm.unit && additionalPropertyForm.role
})

// Firestore writes are now handled by iosRegistrationService for better iOS compatibility

onMounted(() => {
  // Load existing data from store if available
  if (registrationStore.personalData.email) {
    personalForm.email = registrationStore.personalData.email
  }
  if (registrationStore.propertyData.compound) {
    propertyForm.compound = registrationStore.propertyData.compound
    propertyForm.unit = registrationStore.propertyData.unit
    propertyForm.role = registrationStore.propertyData.role
  }

  // Clear password fields for security
  personalForm.password = ''
  personalForm.confirmPassword = ''

  // If email is verified, show property step
  if (registrationStore.isEmailVerified) {
    console.log('Email verified, switching to property step')
    currentStep.value = 'property'
    // Don't show notification here to avoid spam
  }

  // If personal details are already completed, show property step and hide personal step
  if (isPersonalDetailsCompleted.value) {
    console.log('Personal details completed, switching to property step')
    currentStep.value = 'property'
    // Show only one notification for the user's current status
    notificationStore.showInfo('Please complete your property details to finish registration.')

    // Hide the personal step content since it's already completed
    // The user should only see the property step
  }

  // Fetch available projects on mount
  fetchAvailableProjects()

  // Development verification code listener removed to avoid unnecessary notifications
})

const goToPreviousStep = () => {
  if (currentStep.value === 'property') {
    currentStep.value = 'personal'
  }
}

const canProceedToNext = computed(() => {
  if (currentStep.value === 'personal') {
    return personalForm.email && !loading.value
  } else if (currentStep.value === 'property') {
    return selectedProjects.value.length > 0 && !loading.value
  }
  return false
})

// Check if personal details are completed
const isPersonalDetailsCompleted = computed(() => {
  const userDetails = registrationStore.userDetails
  return userDetails.firstName && userDetails.lastName && userDetails.mobile &&
    userDetails.dateOfBirth && userDetails.nationalId
})

// Password requirements validation
const passwordRequirements = computed(() => {
  const password = personalForm.password || ''
  return {
    minLength: password.length >= 8,
    hasUppercase: /[A-Z]/.test(password),
    hasLowercase: /[a-z]/.test(password),
    hasNumber: /[0-9]/.test(password),
    hasSpecialChar: /[!@#$%^&*(),.?":{}|<>]/.test(password)
  }
})

// Check if all password requirements are met
const isPasswordValid = computed(() => {
  const req = passwordRequirements.value
  return req.minLength && req.hasUppercase && req.hasLowercase && req.hasNumber && req.hasSpecialChar
})

const canProceed = computed(() => {
  return personalForm.email &&
    personalForm.password &&
    personalForm.confirmPassword &&
    personalForm.password === personalForm.confirmPassword &&
    isPasswordValid.value &&
    !loading.value
})

const canAddProject = computed(() => {
  return propertyForm.selectedProject && propertyForm.unit && propertyForm.role
})

const handlePersonalSubmit = async () => {
  if (loading.value) return

  if (!personalForm.email) {
    notificationStore.showError('Please enter your email address')
    return
  }

  if (!personalForm.password) {
    notificationStore.showError('Please enter a password')
    return
  }

  if (personalForm.password.length < 8) {
    notificationStore.showError('Password must be at least 8 characters long')
    return
  }

  if (personalForm.password !== personalForm.confirmPassword) {
    notificationStore.showError('Passwords do not match')
    return
  }

  loading.value = true

  try {
    console.log('[Register] STEP 1: Checking if email already exists in users table...')
    const normalizedEmail = personalForm.email.trim().toLowerCase()
    
    // Check if email already exists in DynamoDB users table
    const { getUserByEmail } = await import('src/services/dynamoDBUsersService')
    const existingUser = await getUserByEmail(normalizedEmail)
    
    if (existingUser) {
      console.warn('[Register] ⚠️ Email already exists in users table:', existingUser.id)
      notificationStore.showError('An account with this email already exists. Please sign in instead.')
      loading.value = false
      return
    }
    
    console.log('[Register] ✅ Email is available, proceeding with registration')
    console.log('[Register] STEP 2: Storing credentials')
    registrationStore.setPersonalData({ email: personalForm.email })
    registrationStore.setUserDetails({ password: personalForm.password })

    console.log('[Register] STEP 3: Creating account via Amplify Auth (will be pending admin approval)...')
    // Use createUserWithEmailAndPassword instead of registerOrSignIn to ensure new account creation
    const authResult = await optimizedAuthService.createUserWithEmailAndPassword(personalForm.email, personalForm.password)
    console.log('[Register] ✅ Cognito account created:', authResult.userSub)
    console.log('[Register] User confirmed status:', authResult.userConfirmed)

    console.log('[Register] STEP 4: Storing user ID')
    registrationStore.setTempUserId(authResult.userSub || authResult.user?.uid)
    registrationStore.setUserDetails({
      password: personalForm.password,
      authToken: null, // No token until admin approves and user signs in
      refreshToken: null
    })

    console.log('[Register] STEP 5: Creating user in DynamoDB users table with pending status...')
    // Create user in DynamoDB users table with pending approval status
    const { createUser } = await import('src/services/dynamoDBUsersService')
    await createUser(authResult.userSub || authResult.user?.uid, {
      email: normalizedEmail,
      approvalStatus: 'pending', // Pending admin approval
      registrationStatus: 'pending', // Pending admin approval
      registrationStep: 'personal', // Just started registration
      isProfileComplete: false,
      emailVerified: false
    })
    console.log('[Register] ✅ User created in DynamoDB users table with pending status')

    console.log('[Register] STEP 6: Clearing password fields')
    personalForm.password = ''
    personalForm.confirmPassword = ''

    console.log('[Register] STEP 7: NAVIGATING to /register/personal-details')
    router.push('/register/personal-details')
    console.log('[Register] ✅ NAVIGATION TRIGGERED')
  } catch (error) {
    console.error('[Register] ❌ CAUGHT ERROR:', error)
    console.error('[Register] Error type:', typeof error)
    console.error('[Register] Error code:', error?.code)
    console.error('[Register] Error message:', error?.message)
    console.error('[Register] Error stack:', error?.stack)
    console.error('[Register] Error keys:', Object.keys(error || {}))
    
    let errorMessage = 'Registration failed. Please try again.'
    
    // Handle normalized error codes (from optimizedAuthService)
    if (error?.code === 'auth/signup-disabled' || 
        (error?.code === 'NotAuthorizedException' && error?.message?.toLowerCase().includes('signup is not permitted'))) {
      errorMessage = 'Self-registration is currently disabled. Please contact an administrator to create your account.'
    } else if (error?.code === 'auth/invalid-email' || error?.code === 'InvalidParameterException') {
      errorMessage = 'Invalid email address'
    } else if (error?.code === 'auth/network-request-failed' || error?.code === 'NetworkError') {
      errorMessage = 'Network error. Please check your connection'
    } else if (error?.code === 'auth/email-already-in-use' || 
               error?.code === 'UsernameExistsException' || 
               error?.message?.includes('already exists') ||
               error?.message?.includes('An account with this email already exists')) {
      errorMessage = 'An account with this email already exists. Please sign in instead.'
    } else if (error?.code === 'auth/weak-password' || error?.code === 'InvalidPasswordException') {
      errorMessage = 'Password does not meet requirements. Please use a stronger password.'
    } else if (error?.code === 'auth/too-many-requests' || error?.code === 'LimitExceededException') {
      errorMessage = 'Too many attempts. Please try again later.'
    } else if (error?.message) {
      errorMessage = error.message
    }

    notificationStore.showError(errorMessage)
  } finally {
    loading.value = false
  }
}

const handlePropertySubmit = async () => {
  if (loading.value) return

  if (selectedProjects.value.length === 0) {
    notificationStore.showError('Please select at least one project.')
    return
  }

  loading.value = true

  try {
    console.log('[Register] Property submit - selected projects:', selectedProjects.value)
    
    // Store property data in registration store
    registrationStore.setPropertyData({
      compound: '',
      unit: '',
      role: '',
      projects: selectedProjects.value
    })

    // Save COMPLETE user data to DynamoDB users table
    if (registrationStore.tempUserId) {
      console.log('[Register] Saving complete registration to DynamoDB users table...')
      console.log('[Register] Projects to save:', selectedProjects.value)
      
      const userDetails = registrationStore.userDetails
      const now = new Date().toISOString()
      
      // Prepare complete user data
      const completeUserData = {
        // Personal info
        email: registrationStore.personalData.email.trim().toLowerCase(),
        firstName: userDetails.firstName || '',
        lastName: userDetails.lastName || '',
        fullName: `${userDetails.firstName || ''} ${userDetails.lastName || ''}`.trim() || '',
        mobile: userDetails.mobile || '',
        dateOfBirth: userDetails.dateOfBirth || null,
        gender: userDetails.gender || null,
        nationalId: userDetails.nationalId || '',
        
        // Documents
        documents: userDetails.documents || {},
        
        // Projects (with proper structure)
        projects: selectedProjects.value || [],
        unit: '', // Will be set per project
        role: '', // Will be set per project
        
        // Registration status - PENDING ADMIN APPROVAL
        registrationStep: 'completed',
        registrationStatus: 'pending', // Pending admin approval
        isProfileComplete: true,
        
        // Approval status - PENDING ADMIN APPROVAL
        approvalStatus: 'pending', // Pending admin approval
        approvedBy: '', // Will be set by admin
        approvedAt: null, // Will be set when admin approves
        
        // Auth and verification
        authUid: registrationStore.tempUserId,
        emailVerified: false,
        
        // Account type (unknown for new registrations)
        accountType: '',
        
        // Suspension fields (initialize as not suspended)
        isSuspended: false,
        isTemporary: false,
        suspendedAt: null,
        suspendedBy: '',
        suspensionReason: '',
        suspensionType: '',
        suspensionEndDate: null,
        unsuspendedAt: null,
        unsuspendedBy: '',
        
        // Timestamps
        createdAt: now,
        updatedAt: now,
        lastLoginAt: null, // No login yet, pending approval
        
        // Admin and creation fields
        createdByAdmin: false,
        oldId: '',
        
        // Password reset fields
        passwordResetCount: 0,
        passwordResetSent: false,
        passwordResetSentAt: null
      }
      
      // Update user in DynamoDB users table (user was already created in handlePersonalSubmit)
      console.log('[Register] Updating user in DynamoDB users table...')
      const { updateUser } = await import('src/services/dynamoDBUsersService')
      await updateUser(registrationStore.tempUserId, completeUserData)
      console.log('[Register] ✅ Complete registration data saved to DynamoDB users table')
      
      // Clear password for security after successful save
      console.log('[Register] Clearing stored password for security')
      registrationStore.setUserDetails({ password: '', authToken: '', refreshToken: '' })
    }

    console.log('[Register] Showing success notification')
    notificationStore.showSuccess('Registration completed!')
    
    console.log('[Register] ✅ Registration complete - showing pending approval modal')
    // Show pending approval modal since all new registrations are pending by default
    showPendingModal.value = true
  } catch (error) {
    console.error('Property save error:', error)
    notificationStore.showError('Failed to save properties: ' + error.message)
  } finally {
    loading.value = false
  }
}

const goToOnboarding = () => {
  console.log('goToOnboarding called, navigating to /onboarding')
  router.push('/onboarding')
}

const goToSignIn = () => {
  router.push('/signin')
}

const togglePassword = () => {
  showPassword.value = !showPassword.value
}

const toggleConfirmPassword = () => {
  showConfirmPassword.value = !showConfirmPassword.value
}

</script>

<style scoped>
.register-page {
  min-height: 100vh;
  background-color: #f8f9fa;
  /* Enable scrolling for keyboard visibility */
  overflow-y: auto;
  -webkit-overflow-scrolling: touch;
}

.header {
  display: flex;
  align-items: center;
  justify-content: space-between;
  padding: 20px;
  background-color: #231F20;
  color: white;
  margin-bottom: 0;
}

.page-title {
  font-size: 1.2rem;
  font-weight: 600;
  margin: 0;
  color: white;
  line-height: normal;
}

.placeholder {
  width: 40px;
}

.back-btn {
  background: none;
  border: none;
  color: white;
  cursor: pointer;
  padding: 8px;
  border-radius: 50%;
  transition: background-color 0.3s ease;
}

.back-btn svg {
  stroke: white;
}

.header-actions {
  display: flex;
  gap: 10px;
}

.signin-header-btn {
  background-color: #AF1E23;
  color: white;
  border: none;
  padding: 10px 20px;
  border-radius: 8px;
  font-size: 0.9rem;
  font-weight: 600;
  cursor: pointer;
  transition: background-color 0.3s ease;
}

.separator-line {
  height: 3px;
  background-color: #AF1E23;
  margin: 0;
  width: 100%;
  margin-bottom: 0;
}

.registration-info {
  display: flex;
  align-items: center;
  background-color: #fff3cd;
  border: 1px solid #ffeaa7;
  border-radius: 8px;
  padding: 20px;
  margin-bottom: 30px;
  margin-top: 20px;
  max-width: 500px;
  margin-left: auto;
  margin-right: auto;
}

.info-icon {
  display: inline-flex;
  align-items: center;
  justify-content: center;
  width: 48px;
  height: 48px;
  background-color: rgba(255, 107, 53, 0.1);
  border-radius: 50%;
  margin-right: 15px;
}

.info-content {
  flex: 1;
}

.info-content h3 {
  font-size: 1.1rem;
  font-weight: 600;
  color: #856404;
  margin: 0 0 10px 0;
}

.info-content p {
  color: #856404;
  font-size: 0.9rem;
  line-height: 1.5;
  margin: 0;
}

.progress-indicator {
  display: flex;
  align-items: center;
  justify-content: space-between;
  margin-top: 30px;
  padding: 0 40px;
  position: relative;
  gap: 120px;
  max-width: 600px;
  margin-left: auto;
  margin-right: auto;
}

.progress-line {
  position: absolute;
  height: 2px;
  background-color: #e1e5e9;
  width: 70%;
  margin-left: 15%;
  top: 30%;
  left: 0;
  transform: translateY(-50%);
  z-index: 0;
}

.progress-step {
  display: flex;
  flex-direction: column;
  align-items: center;
  position: relative;
  z-index: 1;
  border-radius: 8px;
  min-width: 80px;
}

.progress-step.active .step-icon {
  background-color: #231F20;
  border-color: #231F20;
  color: white;
  width: 48px;
  height: 48px;
}

.progress-step.active .step-label {
  color: #231F20;
  font-weight: 600;
  font-size: 1rem;
  margin-top: 12px;
}

.progress-step.completed .step-icon {
  background-color: #e1e5e9;
  border-color: #e1e5e9;
  color: #AF1E23;
  width: 48px;
  height: 48px;
}

.progress-step.completed .step-label {
  color: #AF1E23;
  font-weight: 600;
  font-size: 1rem;
  margin-top: 12px;
}

.progress-step:not(.active):not(.completed) .step-icon {
  background-color: #e1e5e9;
  border-color: #e1e5e9;
  color: #999;
  width: 48px;
  height: 48px;
}

.progress-step:not(.active):not(.completed) .step-label {
  color: #999;
  font-weight: 500;
  font-size: 1rem;
  margin-top: 12px;
}

.step-icon {
  border: 2px solid #e1e5e9;
  border-radius: 50%;
  display: flex;
  align-items: center;
  justify-content: center;
  transition: all 0.3s ease;
  box-sizing: border-box;
}

.step-icon svg {
  width: 24px;
  height: 24px;
  display: block;
  flex-shrink: 0;
}

.progress-step.active .step-icon svg {
  stroke: white;
}

.progress-step.completed .step-icon svg {
  stroke: #AF1E23;
}

.progress-step:not(.active):not(.completed) .step-icon svg {
  stroke: #999;
}

.step-label {
  font-weight: 500;
  transition: all 0.3s ease;
  text-align: center;
  white-space: nowrap;
}

.step-content {
  padding: 40px 20px;
  max-width: 500px;
  margin: 0 auto;
  /* Add extra bottom padding for keyboard */
  padding-bottom: 150px;
}

.divider {
  display: flex;
  align-items: center;
  margin: 30px 0;
  color: #666;
  font-size: 0.9rem;
}

.divider::before,
.divider::after {
  content: '';
  flex: 1;
  height: 1px;
  background-color: #e1e5e9;
}

.divider span {
  padding: 0 15px;
  background-color: #f8f9fa;
}

.social-signin {
  margin-top: 20px;
}

.social-btn {
  width: 100%;
  padding: 12px 20px;
  border: 2px solid #e1e5e9;
  border-radius: 8px;
  background-color: white;
  color: #333;
  font-size: 1rem;
  font-weight: 500;
  cursor: pointer;
  transition: all 0.3s ease;
  display: flex;
  align-items: center;
  justify-content: center;
  gap: 10px;
}

.google-btn {
  border-color: #AF1E23;
  color: #AF1E23;
}

.google-btn svg {
  flex-shrink: 0;
}

.step-panel {
  animation: fadeIn 0.3s ease;
}

.icon-section {
  text-align: center;
  margin-bottom: 40px;
}

.registration-notice {
  background-color: #fff3cd;
  border: 1px solid #ffeaa7;
  border-radius: 8px;
  padding: 20px;
  margin-top: 30px;
  text-align: center;
}

.notice-icon {
  display: inline-flex;
  align-items: center;
  justify-content: center;
  width: 48px;
  height: 48px;
  background-color: rgba(255, 107, 53, 0.1);
  border-radius: 50%;
  margin-bottom: 15px;
}

.notice-title {
  font-size: 1.1rem;
  font-weight: 600;
  color: #856404;
  margin: 0 0 10px 0;
}

.notice-text {
  color: #856404;
  font-size: 0.9rem;
  line-height: 1.5;
  margin: 0;
}

.icon-wrapper {
  display: inline-flex;
  align-items: center;
  justify-content: center;
  width: 80px;
  height: 80px;
  background-color: rgba(255, 107, 53, 0.1);
  border-radius: 50%;
}

.form {
  width: 100%;
}

.form-group {
  margin-bottom: 20px;
}

.form-label {
  display: block;
  margin-bottom: 8px;
  font-weight: 600;
  color: #333;
  font-size: 0.9rem;
}

.form-input {
  width: 100%;
  padding: 15px;
  border: 2px solid #e1e5e9;
  border-radius: 8px;
  font-size: 1rem;
  transition: all 0.3s ease;
  box-sizing: border-box;
  background-color: white;
  font-family: inherit;
  /* iOS keyboard improvements */
  -webkit-appearance: none;
  -moz-appearance: none;
  appearance: none;
}

.form-input:focus {
  outline: none;
  border-color: #AF1E23;
  box-shadow: 0 0 0 3px rgba(255, 107, 53, 0.1);
}

select.form-input {
  cursor: pointer;
  background-color: white;
}

select.form-input:disabled {
  background-color: #f5f5f5;
  cursor: not-allowed;
  opacity: 0.7;
}

.password-requirements {
  margin-top: 12px;
  padding: 16px;
  background-color: #f8f9fa;
  border-radius: 8px;
  border: 1px solid #e9ecef;
}

.requirements-list {
  list-style: none;
  padding: 0;
  margin: 0;
  display: flex;
  flex-direction: column;
  gap: 10px;
}

.requirements-list li {
  display: flex;
  align-items: center;
  gap: 10px;
  font-size: 0.875rem;
  color: #6c757d;
  transition: color 0.2s ease;
}

.requirements-list li.valid {
  color: #28a745;
}

.requirement-icon {
  display: flex;
  align-items: center;
  justify-content: center;
  flex-shrink: 0;
  width: 20px;
  height: 20px;
  color: #adb5bd;
  transition: color 0.2s ease;
}

.requirements-list li.valid .requirement-icon {
  color: #28a745;
}

.requirement-text {
  line-height: 1.4;
}

.password-input-wrapper {
  position: relative;
}

.password-toggle {
  position: absolute;
  right: 15px;
  top: 50%;
  transform: translateY(-50%);
  background: none;
  border: none;
  color: #666;
  cursor: pointer;
  padding: 0;
}



.proceed-btn,
.verify-btn {
  width: 100%;
  background-color: #AF1E23;
  color: white;
  border: none;
  padding: 16px;
  border-radius: 8px;
  font-size: 1rem;
  font-weight: 600;
  cursor: pointer;
  transition: all 0.3s ease;
}

.proceed-btn:disabled,
.verify-btn:disabled {
  background-color: #ccc;
  cursor: not-allowed;
}

.form-actions {
  display: flex;
  gap: 15px;
}

.back-action-btn {
  flex: 1;
  background-color: white;
  color: #666;
  border: 2px solid #e1e5e9;
  padding: 16px;
  border-radius: 8px;
  font-size: 1rem;
  font-weight: 500;
  cursor: pointer;
  transition: all 0.3s ease;
}

.verify-btn {
  flex: 2;
}

.add-project-btn {
  width: 100%;
  background-color: #AF1E23;
  color: white;
  border: none;
  padding: 16px;
  border-radius: 8px;
  font-size: 1rem;
  font-weight: 600;
  cursor: pointer;
  transition: all 0.3s ease;
  display: flex;
  align-items: center;
  justify-content: center;
  gap: 10px;
}

.add-project-btn:disabled {
  background-color: #ccc;
  cursor: not-allowed;
}



.remove-project-btn {
  background: none;
  border: none;
  cursor: pointer;
  padding: 8px;
  border-radius: 50%;
  transition: background-color 0.3s ease;
}

.remove-project-btn svg {
  stroke: #AF1E23;
}



.step-navigation {
  margin-top: 30px;
  text-align: center;
}

.nav-divider {
  display: flex;
  align-items: center;
  margin: 10px 0;
  color: #666;
  font-size: 0.9rem;
}

.nav-divider::before,
.nav-divider::after {
  content: '';
  flex: 1;
  height: 1px;
  background-color: #e1e5e9;
}

.nav-divider span {
  padding: 0 15px;
  background-color: #f8f9fa;
}

.nav-options {
  display: flex;
  flex-direction: column;
  justify-content: center;
  align-items: center;
}

.nav-link {
  color: #666;
  text-decoration: none;
  font-size: 0.9rem;
  font-weight: 500;
  cursor: pointer;
  transition: color 0.3s ease;
  padding: 8px 12px;
  border-radius: 4px;
}

@keyframes fadeIn {
  from {
    opacity: 0;
    transform: translateY(10px);
  }

  to {
    opacity: 1;
    transform: translateY(0);
  }
}

/* Enhanced Property Selection Styles */
.step-header {
  text-align: center;
  margin-bottom: 30px;
}

.step-title {
  font-size: 1.5rem;
  font-weight: 600;
  color: #333;
  margin: 0 0 10px 0;
}

.step-description {
  color: #666;
  font-size: 1rem;
  line-height: 1.5;
  margin: 0;
}

.property-section {
  background-color: #f8f9fa;
  border: 1px solid #e1e5e9;
  border-radius: 12px;
  padding: 25px;
  margin-bottom: 25px;
}

.primary-property {
  border-left: 4px solid #AF1E23;
}

.additional-properties {
  border-left: 4px solid #AF1E23;
}

.primary-property-summary {
  border-left: 4px solid #4CAF50;
  background-color: #f1f8e9;
}

.primary-property-summary .section-icon {
  background-color: rgba(76, 175, 80, 0.1);
}

.primary-property-summary .section-icon svg {
  stroke: #4CAF50;
}

.section-header {
  align-items: center;
  margin-bottom: 20px;
  gap: 12px;
}

.section-icon {
  display: flex;
  align-items: center;
  justify-content: center;
  width: 32px;
  height: 32px;
  background-color: rgba(255, 107, 53, 0.1);
  border-radius: 8px;
}

.additional-properties .section-icon {
  background-color: rgba(33, 150, 243, 0.1);
}

.section-title {
  font-size: 1.2rem;
  font-weight: 600;
  color: #333;
  margin: 0;
}

.section-subtitle {
  color: #666;
  font-size: 0.9rem;
  margin: 5px 0 0 0;
  font-style: italic;
}

/* Enhanced Dropdown Styles */
.select-wrapper {
  position: relative;
  display: inline-block;
  width: 100%;
}

.custom-select {
  appearance: none;
  -webkit-appearance: none;
  -moz-appearance: none;
  background-image: none;
  padding-right: 45px;
}

.select-arrow {
  position: absolute;
  right: 15px;
  top: 50%;
  transform: translateY(-50%);
  width: 0;
  height: 0;
  border-left: 6px solid transparent;
  border-right: 6px solid transparent;
  border-top: 6px solid #666;
  pointer-events: none;
  transition: border-top-color 0.3s ease;
}

.custom-select:focus+.select-arrow {
  border-top-color: #AF1E23;
}

/* Enhanced Role Buttons */
.role-buttons {
  display: flex;
  gap: 15px;
}

.role-btn {
  flex: 1;
  padding: 15px;
  border: 2px solid #e1e5e9;
  border-radius: 8px;
  background-color: white;
  color: #666;
  font-size: 1rem;
  font-weight: 500;
  cursor: pointer;
  transition: all 0.3s ease;
  display: flex;
  align-items: center;
  justify-content: center;
  gap: 8px;
}

.role-btn.active {
  border-color: #AF1E23;
  background-color: #AF1E23;
  color: white;
}

.role-btn svg {
  stroke: currentColor;
}

/* Enhanced Project Items */
.projects-list {
  max-height: 300px;
  overflow-y: auto;
  padding-right: 10px;
}

.project-item {
  display: flex;
  justify-content: space-between;
  align-items: center;
  padding: 16px;
  background-color: white;
  border: 1px solid #e1e5e9;
  border-radius: 8px;
  margin-bottom: 12px;
  transition: all 0.3s ease;
}

.project-item:last-child {
  margin-bottom: 0;
}

.project-info {
  flex: 1;
}

.project-name {
  font-weight: 600;
  color: #333;
  margin-bottom: 8px;
  font-size: 1rem;
}

.project-details {
  display: flex;
  gap: 20px;
  flex-wrap: wrap;
}

.detail-item {
  display: flex;
  align-items: center;
  gap: 6px;
  color: #666;
  font-size: 0.9rem;
}

.detail-item svg {
  stroke: #666;
}

/* Add Another Property Section */
.add-another-section {
  margin-top: 20px;
  padding-top: 20px;
  border-top: 1px solid #e1e5e9;
}

.add-another-btn {
  width: 100%;
  background-color: transparent;
  color: #AF1E23;
  border: 2px dashed #AF1E23;
  padding: 16px;
  border-radius: 8px;
  font-size: 1rem;
  font-weight: 500;
  cursor: pointer;
  transition: all 0.3s ease;
  display: flex;
  align-items: center;
  justify-content: center;
  gap: 10px;
}

.additional-property-form {
  background-color: white;
  border: 1px solid #e1e5e9;
  border-radius: 8px;
  padding: 20px;
  margin-top: 15px;
}

.additional-form-actions {
  display: flex;
  gap: 15px;
  margin-top: 20px;
}

.add-property-btn {
  flex: 2;
  background-color: #AF1E23;
  color: white;
  border: none;
  padding: 14px;
  border-radius: 8px;
  font-size: 1rem;
  font-weight: 500;
  cursor: pointer;
  transition: all 0.3s ease;
  display: flex;
  align-items: center;
  justify-content: center;
  gap: 8px;
}

.add-property-btn:disabled {
  background-color: #ccc;
  cursor: not-allowed;
}

.cancel-btn {
  flex: 1;
  background-color: white;
  color: #666;
  border: 2px solid #e1e5e9;
  padding: 14px;
  border-radius: 8px;
  font-size: 1rem;
  font-weight: 500;
  cursor: pointer;
  transition: all 0.3s ease;
}

/* Primary Property Display */
.primary-property-display {
  margin-top: 15px;
}

.property-card {
  display: flex;
  justify-content: space-between;
  align-items: center;
  padding: 20px;
  background-color: white;
  border: 2px solid #e1e5e9;
  border-radius: 12px;
  transition: all 0.3s ease;
}

.property-card.primary {
  border-color: #4CAF50;
  background-color: #f8fff8;
}

.property-info {
  flex: 1;
}

.property-name {
  font-weight: 600;
  color: #333;
  margin-bottom: 10px;
  font-size: 1.1rem;
}

.property-badge {
  padding: 6px 12px;
  border-radius: 20px;
  font-size: 0.8rem;
  font-weight: 600;
  text-transform: uppercase;
  letter-spacing: 0.5px;
}

.primary-badge {
  background-color: #4CAF50;
  color: white;
}

/* Responsive design */
@media (max-width: 480px) {
  .step-content {
    padding: 20px;
  }

  .form-input {
    padding: 14px;
  }

  .role-buttons {
    flex-direction: column;
  }

  .form-actions {
    flex-direction: column;
  }

  .verify-btn {
    flex: 1;
  }

  .progress-indicator {
    gap: 40px;
    padding: 0 15px;
  }

  .step-icon {
    width: 36px;
    height: 36px;
  }

  .step-label {
    font-size: 0.8rem;
  }
}

@media (max-width: 768px) {

  .progress-indicator {
    gap: 50px;
  }
}
</style><|MERGE_RESOLUTION|>--- conflicted
+++ resolved
@@ -363,17 +363,10 @@
                   <option value="" disabled>Select Project</option>
                   <option 
                     v-for="project in availableProjectsSorted" 
-<<<<<<< HEAD
                     :key="project.id || project.projectId || project._id || project.name" 
                     :value="project.id || project.projectId || project._id"
                   >
                     {{ project.name || 'Unnamed Project' }} - {{ project.type || 'N/A' }} ({{ project.location || 'N/A' }}){{ project.unitsCount > 0 ? ` (${project.unitsCount} units)` : '' }}
-=======
-                    :key="project.id" 
-                    :value="project.id"
-                  >
-                    {{ project.name }} - {{ project.type }} ({{ project.location }})
->>>>>>> cc8036f0
                   </option>
                 </select>
                 <!-- Debug: Show project count -->
@@ -516,17 +509,10 @@
                       <option value="" disabled>Select Project</option>
                       <option 
                         v-for="project in availableProjectsSorted" 
-<<<<<<< HEAD
                         :key="project.id || project.projectId || project._id || project.name" 
                         :value="project.id || project.projectId || project._id"
                       >
                         {{ project.name || 'Unnamed Project' }} - {{ project.type || 'N/A' }} ({{ project.location || 'N/A' }}){{ project.unitsCount > 0 ? ` (${project.unitsCount} units)` : '' }}
-=======
-                        :key="project.id" 
-                        :value="project.id"
-                      >
-                        {{ project.name }} - {{ project.type }} ({{ project.location }})
->>>>>>> cc8036f0
                       </option>
                     </select>
                     <div class="select-arrow"></div>
@@ -682,7 +668,6 @@
       _id: p._id
     })))
     
-<<<<<<< HEAD
     // Set projects immediately - don't wait for units count
     // Units count is optional and non-blocking
     const projectsWithUnits = projects.map(project => ({
@@ -723,46 +708,11 @@
             )
             if (sortedIndex >= 0) {
               availableProjectsSorted.value[sortedIndex].unitsCount = unitsCount
-=======
-    if (Capacitor.getPlatform() === 'ios' && Capacitor.isNativePlatform()) {
-      // Use Capacitor Firebase plugin for iOS
-      console.log('[Register] Using Capacitor Firestore for iOS...')
-      const { FirebaseFirestore } = await import('@capacitor-firebase/firestore')
-      
-      const result = await FirebaseFirestore.getCollection({
-        reference: 'projects'
-      })
-      
-      // Fetch units count for each project
-      const projectsWithUnits = await Promise.all(
-        result.documents.map(async doc => {
-          try {
-            const unitsResult = await FirebaseFirestore.getCollection({
-              reference: `projects/${doc.id}/units`
-            })
-            console.log(`[Register] ✅ Project ${doc.data.name}: ${unitsResult.documents?.length || 0} units`)
-            return {
-              id: doc.id,
-              ...doc.data,
-              unitsCount: unitsResult.documents?.length || 0
-            }
-          } catch (error) {
-            // Permission denied is expected for unauthenticated users during registration
-            // Only log non-permission errors
-            if (error.code !== 'permission-denied' && error.code !== 'PERMISSION_DENIED') {
-            console.warn(`[Register] ⚠️ Failed to fetch units for project ${doc.id}:`, error.code, error.message)
-            }
-            return {
-              id: doc.id,
-              ...doc.data,
-              unitsCount: 0
->>>>>>> cc8036f0
             }
           }
         } catch {
           // Try alternative method
           try {
-<<<<<<< HEAD
             const alternativeUnits = await projectsUnitsService.getUnitsByProject(projectId, { limit: 1000 })
             const unitsCount = alternativeUnits?.length || 0
             
@@ -777,26 +727,6 @@
               if (sortedIndex >= 0) {
                 availableProjectsSorted.value[sortedIndex].unitsCount = unitsCount
               }
-=======
-            const unitsRef = collection(db, 'projects', doc.id, 'units')
-            const unitsSnapshot = await getDocs(unitsRef)
-            console.log(`[Register] ✅ Project ${doc.data().name}: ${unitsSnapshot.size} units`)
-            return {
-              id: doc.id,
-              ...doc.data(),
-              unitsCount: unitsSnapshot.size
-            }
-          } catch (error) {
-            // Permission denied is expected for unauthenticated users during registration
-            // Only log non-permission errors
-            if (error.code !== 'permission-denied' && error.code !== 'PERMISSION_DENIED') {
-            console.warn(`[Register] ⚠️ Failed to fetch units for project ${doc.id}:`, error.code, error.message)
-            }
-            return {
-              id: doc.id,
-              ...doc.data(),
-              unitsCount: 0
->>>>>>> cc8036f0
             }
           } catch {
             // Silently fail - units count stays 0
@@ -807,11 +737,6 @@
       }
     })
     
-<<<<<<< HEAD
-=======
-    console.log('[Register] ✅ Sorted projects (zero-unit projects at bottom)')
-    console.log('[Register] Available projects count:', availableProjectsSorted.value.length)
->>>>>>> cc8036f0
   } catch (error) {
     console.error('❌ [Register] CRITICAL ERROR fetching projects:', error)
     console.error('❌ [Register] Error message:', error.message)
